--- conflicted
+++ resolved
@@ -9,15 +9,12 @@
 %% the Windows callback struct keeps proper integrity.  Such functions
 %% must begin with "dummy."
 %%
-<<<<<<< HEAD
-api_list(Version, UlongSize, HasDirtySchedulers) when Version=={2,7} orelse Version=={2,8} -> [
-=======
-api_list(Version, Wordsize, HasDirtySchedulers)
+
+api_list(Version, UlongSize, HasDirtySchedulers)
   when Version =:= {2,7};
        Version =:= {2,8};
        Version =:= {2,9};
        Version =:= {2,10} -> [
->>>>>>> 6d9012a8
 
     {"*mut c_void", "enif_priv_data", "arg1: *mut ErlNifEnv"},
     {"*mut c_void", "enif_alloc", "size: size_t"},
