--- conflicted
+++ resolved
@@ -184,18 +184,7 @@
                 }
             });
 
-<<<<<<< HEAD
-    #[inline]
-    fn parse_nested_rustler(nested: &NestedMeta) -> RustlerAttr {
-        if let NestedMeta::Meta(Meta::Path(ref path)) = nested {
-            match path.segments[0].ident.to_string().as_ref() {
-                "encode" => return RustlerAttr::Encode,
-                "decode" => return RustlerAttr::Decode,
-                other => panic!("Unexpected literal {}", other),
-            }
-=======
             return attrs;
->>>>>>> d8aa66d9
         }
 
         panic!("Expected encode and/or decode in rustler attribute");
