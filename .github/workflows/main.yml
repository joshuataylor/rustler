name: CI

on:
  push:
    branches: [master]
    tags: ["*"]
  pull_request:
    branches: ["*"]
  schedule:
    - cron: '0 0 * * 3'

jobs:
  format:
    name: Format
    runs-on: ubuntu-latest
    steps:
      - uses: actions/checkout@v3

      - uses: dtolnay/rust-toolchain@stable
        with:
          components: rustfmt

      - name: Install Erlang/Elixir
        uses: erlef/setup-beam@v1
        with:
          otp-version: "25"
          elixir-version: "1.14"

      - name: Check cargo fmt
        run: cargo fmt --all -- --check

      - name: Check mix format (rustler_mix)
        working-directory: rustler_mix
        run: mix format --check-formatted

      - name: Check mix format (rustler_tests)
        working-directory: rustler_tests
        run: mix format --check-formatted

  clippy:
    name: Clippy ${{matrix.os}}
    runs-on: ${{matrix.os}}-latest
    strategy:
      matrix:
        os: [ubuntu, windows, macos]
    steps:
      - uses: actions/checkout@v3

      - uses: dtolnay/rust-toolchain@stable
        with:
<<<<<<< HEAD
          otp-version: "24"
          elixir-version: 1.13
=======
          components: clippy
>>>>>>> f1aaa3b6

      - run: cargo clippy --all-targets --all-features -- -D warnings

  test:
    name: OTP ${{matrix.pair.erlang}} / Elixir ${{matrix.pair.elixir}} / Rust ${{matrix.rust}} / OS ${{matrix.os}}
    needs: [format, clippy]
    strategy:
      matrix:
        pair:
<<<<<<< HEAD
          - { erlang: "25", elixir: "1.14" }
          - { erlang: "25", elixir: "1.13" }
=======
          - { erlang: "25", elixir: "1.14", latest: true }
>>>>>>> f1aaa3b6
          - { erlang: "24", elixir: "1.13" }
          - { erlang: "23", elixir: "1.12" }
        rust:
          - stable
          - nightly
        os:
<<<<<<< HEAD
          - windows
          # TODO change this to ubuntu after OTP 23 is deprecated, see
          # https://github.com/erlef/setup-beam#compatibility-between-operating-system-and-erlangotp
          # for compatibility
          - ubuntu-20.04
=======
          - macos-11
          - windows-latest
          # TODO change this to ubuntu-latest after OTP 23 is deprecated, see
          # https://github.com/erlef/setup-beam#compatibility-between-operating-system-and-erlangotp
          # for compatibility
          - ubuntu-20.04
    runs-on: ${{matrix.os}}

>>>>>>> f1aaa3b6
    steps:
      - name: Checkout sources
        uses: actions/checkout@v3

      - name: Install Erlang/Elixir
        uses: erlef/setup-beam@v1
        with:
          otp-version: ${{matrix.pair.erlang}}
          elixir-version: ${{matrix.pair.elixir}}
        if: "!startsWith(matrix.os, 'macos')"

      - name: Install Erlang/Elixir with Brew
        run: |
          brew install elixir
          mix local.hex --force
        if: "startsWith(matrix.os, 'macos')"

      - name: Install Rust ${{matrix.rust}} toolchain
        uses: dtolnay/rust-toolchain@master
        with:
          toolchain: ${{matrix.rust}}

      - run: cargo test

      - name: Test rustler_mix
        working-directory: rustler_mix
        run: |
          mix deps.get
          mix test

      - name: Test rustler_tests
        working-directory: rustler_tests
        run: |
          mix deps.get
          mix test

      - name: Test mix project with example created from template
        working-directory: rustler_mix
        run: ./test.sh
        if: "startsWith(matrix.os, 'ubuntu') && matrix.pair.latest"<|MERGE_RESOLUTION|>--- conflicted
+++ resolved
@@ -48,12 +48,7 @@
 
       - uses: dtolnay/rust-toolchain@stable
         with:
-<<<<<<< HEAD
-          otp-version: "24"
-          elixir-version: 1.13
-=======
           components: clippy
->>>>>>> f1aaa3b6
 
       - run: cargo clippy --all-targets --all-features -- -D warnings
 
@@ -63,25 +58,13 @@
     strategy:
       matrix:
         pair:
-<<<<<<< HEAD
-          - { erlang: "25", elixir: "1.14" }
-          - { erlang: "25", elixir: "1.13" }
-=======
           - { erlang: "25", elixir: "1.14", latest: true }
->>>>>>> f1aaa3b6
           - { erlang: "24", elixir: "1.13" }
           - { erlang: "23", elixir: "1.12" }
         rust:
           - stable
           - nightly
         os:
-<<<<<<< HEAD
-          - windows
-          # TODO change this to ubuntu after OTP 23 is deprecated, see
-          # https://github.com/erlef/setup-beam#compatibility-between-operating-system-and-erlangotp
-          # for compatibility
-          - ubuntu-20.04
-=======
           - macos-11
           - windows-latest
           # TODO change this to ubuntu-latest after OTP 23 is deprecated, see
@@ -90,7 +73,6 @@
           - ubuntu-20.04
     runs-on: ${{matrix.os}}
 
->>>>>>> f1aaa3b6
     steps:
       - name: Checkout sources
         uses: actions/checkout@v3
